import os
import pickle

import matplotlib.pyplot as plt
import numpy as np
import torch
from matplotlib import use
from pandas import DataFrame as df

from data.build_datasets import build_sub_graph
from src.utils.lie_algebra import se3_log
from src.utils.statistics import Statistics

use("tkagg")


class CompareStats:
    def __init__(self, home_dir, results_paths, labels, map_ids):
        self.home_dir = home_dir
        self.results_paths = [f"{home_dir}/{path}/" for path in results_paths]
        self.plot_dir = f"{home_dir}/plots/"
        self.map_ids = map_ids
        self.labels = labels
        self.data_dir = f"{self.home_dir}/data/inthedark"
        self.pose_graph = build_sub_graph(map_ids, self.data_dir)

    def load_stats(self, results_dir, map_run_id):
        # Load the stats
        results_dir = results_dir + f"map_run_{map_run_id}/"
        with open(f"{results_dir}stats.pickle", "rb") as f:
            stats = pickle.load(f)
        return stats

    def compare_inliers_per_run(self, map_run_id=2):
        stats_1 = self.load_stats(self.results_paths[0], map_run_id)
        stats_2 = self.load_stats(self.results_paths[1], map_run_id)
        plt.figure()
        for live_id in stats_1.live_run_ids:
            p1 = plt.plot(stats_1.num_inliers[live_id], label=f"Run {live_id} - SVD")
            p2 = plt.plot(stats_2.num_inliers[live_id], label=f"Run {live_id} - SDPR")

        plt.xlabel("Time Index")
        plt.ylabel("Number of Inliers")
        plt.legend()

    def get_aggregate_stats(self):
        """Get the aggregate stats for all the map runs. Return dataframe.

        Args:
            map_ids (list, optional): _description_. Defaults to [2,11,16,17,23,28].
        """
        # Dictionary: [ map_run, live_run, pipeline, avg_num_inliers, rmse_tr, rmse_rot]
        df_list = []
        for i, results_path in enumerate(self.results_paths):
            for map_run_id in self.map_ids:
                stats = self.load_stats(results_path, map_run_id)
                for live_run_id in stats.live_run_ids:

                    num_inliers = np.round(
                        np.mean(stats.num_inliers[live_run_id])
                    ).astype(int)
                    if hasattr(stats, "run_times"):
                        runtime = np.mean(stats.run_times[live_run_id])
                    else:
                        runtime = np.nan
                    outputs_se3 = stats.outputs_se3[live_run_id]
                    targets_se3 = stats.targets_se3[live_run_id]
                    res_dict = {
                        "map_run": map_run_id,
                        "live_run": live_run_id,
                        "pipeline": self.labels[i],
                        "avg_num_inliers": num_inliers,
                        "runtime": runtime,
                    }
                    # If getting local optimizer results then filter local minima
                    filter = "local" in self.labels[i].lower()
                    # Get RMSE data
                    rmse_data, rmse_data_filt = rmse(
                        outputs_se3, targets_se3, filter=filter
                    )
                    # Store data
                    df_list.append(res_dict | rmse_data)
                    # if filtered data is available, also store
                    if rmse_data_filt is not None:
                        res_dict_filt = res_dict.copy()
                        res_dict_filt["pipeline"] = (
                            res_dict_filt["pipeline"] + " (filtered)"
                        )
                        df_list.append(res_dict_filt | rmse_data_filt)

        return df(df_list)

    def find_local_minima(self, map_run_id, live_run_id):
        """Search for indices of local minima in a given run

        Args:
            stats (Statistics): _description_
            live_run_id (_type_): _description_
        """
        # Assume the first set of results is the local solver
        stats = self.load_stats(self.results_paths[0], map_run_id)
        est = stats.get_outputs_se3()[live_run_id]
        trg = stats.get_targets_se3()[live_run_id]
        diffs = se3_log(torch.tensor(est).inverse().bmm(torch.tensor(trg)))
        local_min = torch.abs(diffs[:, 5]) > 0.1
        indices = [i for i in range(len(local_min)) if local_min[i]]
        return indices

    def get_poses_abs(self, stats: Statistics, live_run_id, ds_factor=10, add_inds=[]):
        """Get absolute poses, with origin at start frame of map run

        Args:
            stats (_type_): statistics object
            map_run_id (_type_): map run id
            live_run_id (_type_): live run id
            ds_factor : downsampling factor
            add_inds : list of additional indices to add (for local minima)
        """
        # get relative tranforms
        T_live_map_est = stats.get_outputs_se3()[live_run_id]
        T_live_map_gt = stats.get_targets_se3()[live_run_id]

        sample_ids = stats.get_sample_ids()[live_run_id]
        poses_est = []
        poses_gt = []

        for i, id in enumerate(sample_ids):
            if i % ds_factor == 0 or i in add_inds:
                # Parse id
                parsed_id = id.split("-")
                map_id, map_pose_id = int(parsed_id[-2]), int(parsed_id[-1])
                # Get closest map point
                T_iMap_0 = self.pose_graph.get_transform(
                    (map_id, 0), (map_id, map_pose_id)
                )
                T_iMap_0 = T_iMap_0.matrix
                # Get absolute tranforms
                T_iLive_0_est = T_live_map_est[i] @ T_iMap_0
                T_iLive_0_gt = T_live_map_gt[i] @ T_iMap_0
                T_0_iLive_est = np.linalg.inv(T_iLive_0_est)
                T_0_iLive_gt = np.linalg.inv(T_iLive_0_gt)
                # add to list
                poses_est.append(T_0_iLive_est)
                poses_gt.append(T_0_iLive_gt)

        return poses_est, poses_gt

    def plot_trajectories(
        self,
        map_run_id,
        live_run_id,
        ds_factor=10,
        frame_colors=None,
        inds=None,
        add_inds=[],
    ):
        fig = plt.figure()
        ax = fig.add_subplot(111, projection="3d")
        if frame_colors is None:
            frame_colors = [None] * len(self.results_paths)
        for i, results_path in enumerate(self.results_paths):
            # load stats
            stats = self.load_stats(results_path, map_run_id)
            # get absolute trajectories
            poses_est, poses_gt = self.get_poses_abs(
                stats, live_run_id, ds_factor=ds_factor, add_inds=add_inds
            )
            # Limit run indices
            if inds is not None:
                poses_est = poses_est[inds]
                poses_gt = poses_gt[inds]

            self.plot_trajectory(
                ax,
                poses_est,
                axis_alpha=0.9,
                trace_color="m",
                trace_alpha=0.3,
                frame_color=frame_colors[i],
            )
        self.plot_trajectory(
            ax, poses_gt, axis_alpha=0.2, trace_color="k", trace_alpha=0.3
        )
        # Make box the right size
        ax.set_box_aspect(
            [
                np.ptp(np.stack(poses_gt)[:, 0, 3]),
                np.ptp(np.stack(poses_gt)[:, 1, 3]),
                np.ptp(np.stack(poses_gt)[:, 2, 3]),
            ]
        )
        # remove background of plot
        # ax.set_axis_off()

        return fig, ax

    @staticmethod
    def plot_trajectory(
        ax, poses, axis_alpha=0.7, trace_color="k", trace_alpha=0.5, frame_color=None
    ):
        """Plots a trajectory of poses. Assumes poses transform from world to vehicle frame."""

        if frame_color is None:
            frame_color = ["r", "g", "b"]
        origin_prev = None
        for i, T in enumerate(poses):
            x_axis = T[:3, 0]
            y_axis = T[:3, 1]
            z_axis = T[:3, 2]
            origin = T[:3, 3]
            # Plot the original and transformed coordinate axes
            length = 1.0
            ax.quiver(
                *origin,
                *x_axis,
                color=frame_color[0],
                alpha=axis_alpha,
                length=length,
            )
            ax.quiver(
                *origin,
                *y_axis,
                color=frame_color[1],
                alpha=axis_alpha,
                length=length,
            )
            ax.quiver(
                *origin,
                *z_axis,
                color=frame_color[2],
                alpha=axis_alpha,
                length=length,
            )

            # plot tracer line along trajectory
            if i > 0:
                line = np.array([origin_prev, origin])
                ax.plot(
                    line[:, 0],
                    line[:, 1],
                    line[:, 2],
                    color=trace_color,
                    alpha=trace_alpha,
                )
            # Store previous origin
            origin_prev = origin.copy()

    def savefig(self, fig, name, dpi=600):

        directory = f"{self.home_dir}/plots/"
        if not os.path.exists(directory):
            os.makedirs(directory)
        fig.savefig(f"{directory}/{name}.png", format="png", dpi=dpi, transparent=True)


def set_axes_equal(ax):
    """
    Make axes of 3D plot have equal scale so that spheres appear as spheres,
    cubes as cubes, etc.

    Input
      ax: a matplotlib axis, e.g., as output from plt.gca().
    """

    x_limits = ax.get_xlim3d()
    y_limits = ax.get_ylim3d()
    z_limits = ax.get_zlim3d()

    x_range = abs(x_limits[1] - x_limits[0])
    x_middle = np.mean(x_limits)
    y_range = abs(y_limits[1] - y_limits[0])
    y_middle = np.mean(y_limits)
    z_range = abs(z_limits[1] - z_limits[0])
    z_middle = np.mean(z_limits)

    # The plot bounding box is a sphere in the sense of the infinity
    # norm, hence I call half the max range the plot radius.
    plot_radius = 0.5 * max([x_range, y_range, z_range])

    ax.set_xlim3d([x_middle - plot_radius, x_middle + plot_radius])
    ax.set_ylim3d([y_middle - plot_radius, y_middle + plot_radius])
    ax.set_zlim3d([z_middle - plot_radius, z_middle + plot_radius])


def rmse(outputs_se3, targets_se3, filter=False):
    """
    Compute the rotation and translation RMSE for the SE(3) poses provided. Compute RMSE for ich live run
    individually.

    Args:
        outputs_se3 (dict): map from id of the localized live run to a list of estimated pose transforms
                            represented as 4x4 numpy arrays.
        outputs_se3 (dict): map from id of the localized live run to a list of ground truth pose transforms
                            represented as 4x4 numpy arrays.
    """

    out_mat = torch.from_numpy(np.stack(outputs_se3, axis=0))
    trg_mat = torch.from_numpy(np.stack(targets_se3, axis=0))

    # Get the difference in pose by T_diff = T_trg * inv(T_src)
    diff_mat = trg_mat.bmm(out_mat.inverse())
    diff_R = diff_mat[:, 0:3, 0:3]
    diff_tr = diff_mat[:, 0:3, 3].numpy()

    err_tr_sq = (
        (diff_tr[:, 0] * diff_tr[:, 0])
        + (diff_tr[:, 1] * diff_tr[:, 1])
        + (diff_tr[:, 2] * diff_tr[:, 2])
    )

    d = torch.acos(
        (0.5 * (diff_R[:, 0, 0] + diff_R[:, 1, 1] + diff_R[:, 2, 2] - 1.0)).clamp(
            -1 + 1e-6, 1 - 1e-6
        )
    )

    # Just get errors on important axes (as in actual runs)
    errors = se3_log(out_mat.inverse().bmm(trg_mat))
    errors[:, 3:6] = np.rad2deg(errors[:, 3:6])

    # Compute RMSE
    if filter:
        # filter local mins based on heading angle
        valid = torch.abs(errors[:, 5]) < 3.0
        rmse_dict_filt = {}
        test_errors_filt = np.sqrt(np.mean(errors[valid, :].numpy() ** 2, axis=0))
        rmse_dict_filt["x"] = test_errors_filt[0]
        rmse_dict_filt["y"] = test_errors_filt[1]
        rmse_dict_filt["yaw"] = test_errors_filt[5]
    else:
        rmse_dict_filt = None

    rmse_dict = {}
    test_errors = np.sqrt(np.mean(errors.numpy() ** 2, axis=0))
    rmse_dict["x"] = test_errors[0]
    rmse_dict["y"] = test_errors[1]
    rmse_dict["yaw"] = test_errors[5]

    # rmse_tr = np.sqrt(np.mean(err_tr_sq, axis=0))
    # rmse_rot = np.sqrt(np.mean(np.rad2deg(d.numpy()) ** 2, axis=0))
    # rmse_dict["rmse_tr"] = rmse_tr
    # rmse_dict["rmse_rot"] = rmse_rot

    return rmse_dict, rmse_dict_filt

<<<<<<< HEAD
if __name__ == "__main__":
    results_path_old = "results/test_svd/inthedark"
    results_path_new = "results/test_sdpr_v2/inthedark"
=======

def print_tables_RSS():
    results_paths = ["results/test_svd/inthedark", "results/test_sdpr_v1/inthedark"]
    labels = ["SVD", "SDPR"]
>>>>>>> 030ea756
    home = "/home/cho/projects/deep_learned_visual_features"
    map_ids = [2, 11, 16, 17, 23, 28]
    compare_stats = CompareStats(
        home,
        results_paths=results_paths,
        labels=labels,
        map_ids=map_ids,
    )
    stats = compare_stats.get_aggregate_stats()

    print("Full Table:")
    stats.drop(labels=["rmse_tr", "rmse_rot"], axis=1, inplace=True)
    latex_tbl = stats.to_latex(float_format="%.3f", index=False)
    print(latex_tbl)

    print("Aggregated Table:")
    stats_avg = stats.groupby(["pipeline"]).mean().drop(labels=["map_run"], axis=1)
    latex_tbl = stats_avg.to_latex(float_format="%.3f")
    print(latex_tbl)


def print_tables_TRO():
    results_paths = [
        "results/TRO_test_baseline/inthedark",
        "results/TRO_test_sdp/inthedark",
        "results/TRO_test_lieopt/inthedark",
    ]
    labels = ["Baseline", "Global", "Local"]
    home = "/home/cho/projects/deep_learned_visual_features"
    map_ids = [2, 11, 16, 17, 23, 28]
    compare_stats = CompareStats(
        home,
        results_paths=results_paths,
        labels=labels,
        map_ids=map_ids,
    )
    stats = compare_stats.get_aggregate_stats()

    print("Full Table:")
    stats.sort_values(["map_run", "live_run"], inplace=True)
    stats.drop("avg_num_inliers", axis=1, inplace=True)
    latex_tbl = stats.to_latex(float_format="%.3f", index=False)
    print(latex_tbl)

    print("Aggregated Table:")
    stats_avg = stats.groupby(["pipeline"]).mean().drop(labels=["map_run"], axis=1)
    latex_tbl = stats_avg.to_latex(float_format="%.3f")
    print(latex_tbl)


def plot_traj_TRO_small(ds_factor=10):

    results_paths = [
        "results/TRO_test_lieopt_small/inthedark",
        "results/TRO_test_sdp_small/inthedark",
        "results/TRO_test_baseline_small/inthedark",
    ]
    labels = ["lieopt", "sdp", "baseline"]
    colors = [["b", "b", "b"], ["r", "r", "r"], ["g", "g", "g"]]
    home = "/home/cho/projects/deep_learned_visual_features"
    map_ids = [0, 1, 2, 3]
    compare_stats = CompareStats(
        home,
        results_paths=results_paths,
        labels=labels,
        map_ids=map_ids,
    )
    # Find local minima
    map_id, live_id = 0, "2"
    add_inds = compare_stats.find_local_minima(map_id, live_id)
    # full trajectory
    fig, ax = compare_stats.plot_trajectories(
        map_id, live_id, ds_factor=ds_factor, frame_colors=colors, add_inds=add_inds
    )
    fig.set_size_inches(10, 10)
    plt.subplots_adjust(left=0.0, right=1.0, top=1.0, bottom=0.0)
    ax.view_init(azim=-107.25, elev=52.12, roll=0.0)
    ax.set_axis_off()
    compare_stats.savefig(fig, "traj_map0live2", dpi=600)


def plot_traj_TRO(ds_factor=10):

    results_paths = [
        "results/TRO_test_lieopt/inthedark",
        "results/TRO_test_sdp/inthedark",
        "results/TRO_test_baseline/inthedark",
    ]
    labels = ["lieopt", "sdp", "baseline"]
    colors = [["b", "b", "b"], ["r", "r", "r"], ["g", "g", "g"]]
    home = "/home/cho/projects/deep_learned_visual_features"
    map_ids = [2, 11, 16, 17, 23, 28]
    compare_stats = CompareStats(
        home,
        results_paths=results_paths,
        labels=labels,
        map_ids=map_ids,
    )
    # Find local minima
    map_id, live_id = 2, "11"
    add_inds = compare_stats.find_local_minima(map_id, live_id)
    # full trajectory
    fig, ax = compare_stats.plot_trajectories(
        map_id, live_id, ds_factor=ds_factor, frame_colors=colors, add_inds=add_inds
    )
    fig.set_size_inches(10, 10)
    plt.subplots_adjust(left=0.0, right=1.0, top=1.0, bottom=0.0)
    ax.view_init(azim=-107.25, elev=52.12, roll=0.0)
    ax.set_axis_off()
    plt.show()
    compare_stats.savefig(fig, f"traj_map{map_id}live{live_id}", dpi=600)


def plot_local_mins():
    """Plot the first local minimum that can be found from the result set"""

    results_paths = [
        "results/TRO_test_lieopt/inthedark",
        "results/TRO_test_sdp/inthedark",
        "results/TRO_test_baseline/inthedark",
    ]
    labels = ["lieopt", "sdp", "baseline"]
    colors = [["b", "b", "b"], ["r", "r", "r"], ["g", "g", "g"]]
    home = "/home/cho/projects/deep_learned_visual_features"
    map_ids = [2, 11, 16, 17, 23, 28]
    compare_stats = CompareStats(
        home,
        results_paths=results_paths,
        labels=labels,
        map_ids=map_ids,
    )
    map_id, live_id = 2, "16"
    indices = compare_stats.find_local_minima(map_id, live_id)
    if len(indices) > 0:
        plt_inds = slice(indices[7] - 24, indices[7] + 24, 4)
        fig, ax = compare_stats.plot_trajectories(
            map_id, live_id, ds_factor=1, frame_colors=colors, inds=plt_inds
        )
        # Equalize axes
        ax.set_box_aspect([1, 1, 1])
        set_axes_equal(ax)
        ax.set_axis_off()
        ax.view_init(azim=-110.0, elev=29.5, roll=0.0)
        fig.set_size_inches(10, 10)
        plt.show()
        compare_stats.savefig(fig, f"local_min_map{map_id}live{live_id}")


if __name__ == "__main__":
    # plot_traj_TRO()
    plot_local_mins()
    # print_tables_RSS()
    # print_tables_TRO()<|MERGE_RESOLUTION|>--- conflicted
+++ resolved
@@ -343,16 +343,10 @@
 
     return rmse_dict, rmse_dict_filt
 
-<<<<<<< HEAD
-if __name__ == "__main__":
-    results_path_old = "results/test_svd/inthedark"
-    results_path_new = "results/test_sdpr_v2/inthedark"
-=======
 
 def print_tables_RSS():
     results_paths = ["results/test_svd/inthedark", "results/test_sdpr_v1/inthedark"]
     labels = ["SVD", "SDPR"]
->>>>>>> 030ea756
     home = "/home/cho/projects/deep_learned_visual_features"
     map_ids = [2, 11, 16, 17, 23, 28]
     compare_stats = CompareStats(
